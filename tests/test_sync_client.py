--- conflicted
+++ resolved
@@ -19,13 +19,8 @@
 
     def test_default_headers(self, setup):
         assert (
-<<<<<<< HEAD
-            self.client.headers["User-Agent"]
-            == f"openaq-python-{platform.python_version()}"
-=======
             self.client._headers["User-Agent"]
             == f"openaq-python-{__version__}-{platform.python_version()}"
->>>>>>> 44913af7
         )
         assert self.client.headers["Accept"] == "application/json"
 
