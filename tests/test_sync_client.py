import os
<<<<<<< HEAD
from pathlib import Path
=======
>>>>>>> 1c575011
import platform
from unittest import mock

import pytest

from openaq import __version__
from openaq._sync.client import OpenAQ

from .mocks import MockTransport


@pytest.fixture
def mock_config_file():
    mock_toml_content = b"""api-key='test_api_key'"""
    with mock.patch.object(Path, 'is_file', return_value=True):
        with mock.patch(
            'builtins.open', mock.mock_open(read_data=mock_toml_content)
        ) as mock_file:
            yield mock_file


class TestClient:
    @pytest.fixture()
    def setup(self):
        self.client = OpenAQ(api_key="abc123-def456-ghi789", _transport=MockTransport)

<<<<<<< HEAD
    @pytest.fixture()
    def mock_openaq_api_key_env_vars(self):
        with mock.patch.dict(
            os.environ, {"OPENAQ_API_KEY": "openaq-1a2b3c4d5e6f7g8h9i0j1k2l3m4n5o6p"}
        ):
            yield

    def test_default_client_params(self, setup):
        assert self.client._base_url == "https://api.openaq.org/v3/"
=======
    def test_default_client_params(self, setup):
        assert self.client._BaseClient__base_url == "https://api.openaq.org/v3/"
>>>>>>> 1c575011

    def test_default_headers(self, setup):
        assert (
            self.client._headers["User-Agent"]
            == f"openaq-python-{__version__}-{platform.python_version()}"
        )
        assert self.client.headers["Accept"] == "application/json"

    def test_custom_headers(self, setup):
        self.client = OpenAQ(
            api_key="abc123-def456-ghi789",
            base_url="https://mycustom.openaq.org",
            user_agent="my-custom-useragent",
            _transport=MockTransport(),
        )
        assert self.client.headers["X-API-Key"] == "abc123-def456-ghi789"
        assert self.client.headers["User-Agent"] == "my-custom-useragent"

    def test_client_params(self, setup):
        self.client = OpenAQ(
            api_key="abc123-def456-ghi789",
            base_url="https://mycustom.openaq.org",
            _transport=MockTransport(),
        )
<<<<<<< HEAD
        assert self.client._base_url == "https://mycustom.openaq.org"

    def test_api_env_var(self, mock_openaq_api_key_env_vars):
        """
        tests that api_key is set from environment variable
        """
        client = OpenAQ(_transport=MockTransport)
        assert client.api_key == "openaq-1a2b3c4d5e6f7g8h9i0j1k2l3m4n5o6p"

    @pytest.mark.usefixtures("mock_config_file")
    def test_api_key_from_config(self):
        client = OpenAQ(_transport=MockTransport)
        if int(platform.python_version_tuple()[1]) >= 11:
            assert client.api_key == "test_api_key"
        else:
            assert client.api_key == None

    def test_api_key_arg_override_env_var(self, setup, mock_openaq_api_key_env_vars):
        """
        tests that api_key argument overrides api key value set in system environment variable
        """
        assert self.client.api_key == "abc123-def456-ghi789"

    def test_api_key_arg_override_env_var(self, setup, mock_config_file):
        """
        tests that api_key argument overrides api key value set in openaq config
        """
        assert self.client.api_key == "abc123-def456-ghi789"

    def test_api_key_arg_override_env_vars_config(
        self, setup, mock_openaq_api_key_env_vars, mock_config_file
    ):
        """
        tests that api_key argument overrides api key value set in config file and system environment variable
        """
        assert self.client.api_key == "abc123-def456-ghi789"
=======
        assert self.client.base_url == "https://mycustom.openaq.org"

    def test_client_api_key_env_vars(self):
        os.environ["OPENAQ-API-KEY"] = "1"
        self.client = OpenAQ(
            _transport=MockTransport(),
        )
        assert self.client.api_key == "1"
>>>>>>> 1c575011
<|MERGE_RESOLUTION|>--- conflicted
+++ resolved
@@ -1,8 +1,5 @@
 import os
-<<<<<<< HEAD
 from pathlib import Path
-=======
->>>>>>> 1c575011
 import platform
 from unittest import mock
 
@@ -29,20 +26,15 @@
     def setup(self):
         self.client = OpenAQ(api_key="abc123-def456-ghi789", _transport=MockTransport)
 
-<<<<<<< HEAD
     @pytest.fixture()
     def mock_openaq_api_key_env_vars(self):
         with mock.patch.dict(
             os.environ, {"OPENAQ_API_KEY": "openaq-1a2b3c4d5e6f7g8h9i0j1k2l3m4n5o6p"}
         ):
             yield
-
-    def test_default_client_params(self, setup):
-        assert self.client._base_url == "https://api.openaq.org/v3/"
-=======
+            
     def test_default_client_params(self, setup):
         assert self.client._BaseClient__base_url == "https://api.openaq.org/v3/"
->>>>>>> 1c575011
 
     def test_default_headers(self, setup):
         assert (
@@ -67,7 +59,6 @@
             base_url="https://mycustom.openaq.org",
             _transport=MockTransport(),
         )
-<<<<<<< HEAD
         assert self.client._base_url == "https://mycustom.openaq.org"
 
     def test_api_env_var(self, mock_openaq_api_key_env_vars):
@@ -104,13 +95,10 @@
         tests that api_key argument overrides api key value set in config file and system environment variable
         """
         assert self.client.api_key == "abc123-def456-ghi789"
-=======
-        assert self.client.base_url == "https://mycustom.openaq.org"
 
     def test_client_api_key_env_vars(self):
         os.environ["OPENAQ-API-KEY"] = "1"
         self.client = OpenAQ(
             _transport=MockTransport(),
         )
-        assert self.client.api_key == "1"
->>>>>>> 1c575011
+        assert self.client.api_key == "1"