## Create an instance of the client

OpenAQ Python provides a synchronous client via the `OpenAQ` class and an asynchronous client via the `AsyncOpenAQ` class, for working with `async`/`await` within event loops. This guide will show the options on how to create an instance of the client class.

=== "Sync"

    ```py
    from openaq import OpenAQ

    client = OpenAQ(api_key='replace-with-a-valid-openaq-api-key')
    ```

=== "Async"

    ```py
    from openaq import AsyncOpenAQ

    client = AsyncOpenAQ(api_key='replace-with-a-valid-openaq-api-key')
    ```

The OpenAQ API key can be passed directly as an argument on the creation of the client as shown above. Alternatively we can use the `OPENAQ_API_KEY` environment variable to set the api_key value without directly setting the value on client instantiation. e.g.:

```sh
OPENAQ_API_KEY=my-openaq-api-key python main.py
```

Where `main.py` is something like:

=== "Sync"

    ```py title="main.py"
    from openaq import OpenAQ

    client = OpenAQ()
    # client.api_key will be 'my-openaq-api-key per' the OPENAQ_API_KEY
    # environment variable
    ```

=== "Async"

    ```py title="main.py"
    from openaq import AsyncOpenAQ

    client = AsyncOpenAQ()
    # client.api_key will be 'my-openaq-api-key' per the OPENAQ_API_KEY
    # environment variable
    ```

Setting the API key via the client class argument on instantiation will also supercede the implicit setting of `api_key` through the `OPENAQ_API_KEY` environment variable.

`openaq` uses [httpx](https://www.python-httpx.org/) under-the-hood to make http calls to the OpenAQ API. The OpenAQ client follows the same pattern as [httpx](https://www.python-httpx.org/) for opening and closing connections. Once the client is instantiated an `httpx.Client` (or `httpx.AsyncClient`) is opened and must be explicitly closed after use. This allows for more efficient usage of network resources by maintaining an open connection.

=== "Sync"

    ```py
    from openaq import OpenAQ

    client = OpenAQ(api_key='replace-with-a-valid-openaq-api-key')
    client.locations.get(2178)
    client.close()
    ```

=== "Async"

    ```py
    import asyncio

    from openaq import OpenAQ

    async def main():
        client = AsyncOpenAQ(api_key='replace-with-a-valid-openaq-api-key')
        await client.locations.get(2178)
        await client.close()

    if __name__ ==  '__main__':
        loop = asyncio.get_event_loop()
        loop.run_until_complete(main())
    ```

Alternatively we can use a context manager to handle closing the connection for us:

=== "Sync"

    ```py
    from openaq import OpenAQ

    with OpenAQ(api_key='replace-with-a-valid-openaq-api-key') as client:
        client.locations.get(2178)
    ```

=== "Async"

    ```py
    import asyncio

    from openaq import OpenAQ

    async def main():
        async with AsyncOpenAQ(api_key='replace-with-a-valid-openaq-api-key') as client:
            await client.locations.get(2178)

    if __name__ ==  '__main__':
        loop = asyncio.get_event_loop()
        loop.run_until_complete(main())
<<<<<<< HEAD
    ```
=======
    ```

### API key

An API Key is required to make requests with the OpenAQ API. 

We can add an API Key to the OpenAQ Python wrapper one of two ways. As shown above, the API key string can be directly passed when instantiating the `OpenAQ` or `AsyncOpenAQ` class via the `api_key` argument. Alternatively if a key is not passed to the constructor `OpenAQ` and `AsyncOpenAQ` will automatically look for a system environment variable named `OPENAQ-API-KEY` and set the value of that to the `api_key` argument. Directly passing a value to the `api_key` argument in the client constructors will always override an environment variable.
>>>>>>> 1c575011
<|MERGE_RESOLUTION|>--- conflicted
+++ resolved
@@ -102,14 +102,11 @@
     if __name__ ==  '__main__':
         loop = asyncio.get_event_loop()
         loop.run_until_complete(main())
-<<<<<<< HEAD
     ```
-=======
-    ```
+
 
 ### API key
 
 An API Key is required to make requests with the OpenAQ API. 
 
-We can add an API Key to the OpenAQ Python wrapper one of two ways. As shown above, the API key string can be directly passed when instantiating the `OpenAQ` or `AsyncOpenAQ` class via the `api_key` argument. Alternatively if a key is not passed to the constructor `OpenAQ` and `AsyncOpenAQ` will automatically look for a system environment variable named `OPENAQ-API-KEY` and set the value of that to the `api_key` argument. Directly passing a value to the `api_key` argument in the client constructors will always override an environment variable.
->>>>>>> 1c575011
+We can add an API Key to the OpenAQ Python wrapper one of two ways. As shown above, the API key string can be directly passed when instantiating the `OpenAQ` or `AsyncOpenAQ` class via the `api_key` argument. Alternatively if a key is not passed to the constructor `OpenAQ` and `AsyncOpenAQ` will automatically look for a system environment variable named `OPENAQ-API-KEY` and set the value of that to the `api_key` argument. Directly passing a value to the `api_key` argument in the client constructors will always override an environment variable.